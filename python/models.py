--- conflicted
+++ resolved
@@ -1,12 +1,9 @@
 import pickle
 from abc import abstractmethod
 from gurobipy import *
-<<<<<<< HEAD
 import random
-=======
 import matplotlib.pyplot as plt
 
->>>>>>> dff80c6e
 import numpy as np
 from sklearn.cluster import KMeans
 from collections import Counter
@@ -329,9 +326,6 @@
 
         """Return Decision Function of the MIP for X. - To be completed.
 
-<<<<<<< HEAD
-class Genetique(BaseModel):
-=======
         Parameters:
         -----------
         X: np.ndarray
@@ -356,8 +350,7 @@
          
         return utilities
 
-class HeuristicModel(BaseModel):
->>>>>>> dff80c6e
+class Genetique(BaseModel):
     """Skeleton of MIP you have to write as the first exercise.
     You have to encapsulate your code within this class that will be called for evaluation.
     """
@@ -567,7 +560,6 @@
 
         
         # To be completed
-<<<<<<< HEAD
         # Do not forget that this method is called in predict_preference (line 42) and therefore should return well-organized data for it to work.
         return "resultat de predict_utility, pour l'instant rien"
 
@@ -805,73 +797,4 @@
                     for i in range(self.n):
                         utilities[j, k] += self.U[k][i, get_last_index(X[j, i], i)] + ((X[j, i] - get_bp(i, get_last_index(X[j, i], i))) / (get_bp(i, get_last_index(X[j, i], i)+1) - get_bp(i, get_last_index(X[j, i], i)))) * (self.U[k][i, get_last_index(X[j, i], i)+1] - self.U[k][i, get_last_index(X[j, i], i)])
 
-            return utilities
-=======
-        # Do not forget that this method is called in predict_preference (line 42) and therefor should return well-organized data for it to work.
-        return
-    
-# import numpy as np
-
-# class HeuristicModel(BaseModel):
-#     def __init__(self, n_clusters):
-#         self.n_clusters = n_clusters
-#         self.cluster_centers = None
-
-#     def fit(self, X, Y):
-#         # Calculate the mean feature values for each cluster
-#         self.cluster_centers = np.zeros((self.n_clusters, X.shape[1]))
-
-#         for cluster in range(self.n_clusters):
-#             cluster_samples = X[Y == cluster]
-#             if len(cluster_samples) > 0:
-#                 self.cluster_centers[cluster] = np.mean(cluster_samples, axis=0)
-#             else:
-#                 # If no samples in the cluster, use the mean of all samples as the center
-#                 self.cluster_centers[cluster] = np.mean(X, axis=0)
-
-#     def predict_utility(self, X):
-#         # Calculate the distance between each sample and each cluster center
-#         distances = np.linalg.norm(X[:, np.newaxis, :] - self.cluster_centers, axis=2)
-
-#         # Invert the distances to represent utilities (closer is better)
-#         utilities = 1 / (1 + distances)
-
-#         return utilities
-
-
-# from sklearn.cluster import KMeans
-# from sklearn.preprocessing import StandardScaler
-# import numpy as np
-
-# class ImprovedHeuristicModel(BaseModel):
-#     def __init__(self, n_clusters):
-#         self.n_clusters = n_clusters
-#         self.kmeans = KMeans(n_clusters=n_clusters, random_state=123)
-#         self.scaler = StandardScaler()
-
-#     def fit(self, X, Y):
-#         # Scale features
-#         X_scaled = self.scaler.fit_transform(X)
-#         Y_scaled = self.scaler.transform(Y)
-
-#         # Fit KMeans
-#         self.kmeans.fit(X_scaled)
-
-#     def predict_utility(self, X):
-#         # Scale input features
-#         X_scaled = self.scaler.transform(X)
-
-#         # Predict cluster labels
-#         cluster_labels = self.kmeans.predict(X_scaled)
-
-#         # Calculate utilities based on distance to cluster centers
-#         distances = self.kmeans.transform(X_scaled)
-#         utilities = 1 / (1 + distances)
-
-#         # Assign utility values to clusters
-#         cluster_utilities = np.zeros((X.shape[0], self.n_clusters))
-#         for i in range(self.n_clusters):
-#             cluster_utilities[:, i] = utilities[:, cluster_labels == i].mean(axis=1)
-
-#         return cluster_utilities
->>>>>>> dff80c6e
+            return utilities